--- conflicted
+++ resolved
@@ -11,12 +11,8 @@
 from twisted.python.util import spewer
 
 from ooni import errors
-<<<<<<< HEAD
-=======
 
->>>>>>> 2c80ceba
 from ooni import config
-
 from ooni.director import Director
 from ooni.reporter import YAMLReporter, OONIBReporter
 from ooni.nettest import NetTestLoader, MissingRequiredOption
@@ -32,13 +28,9 @@
                 " files listed on the command line")
 
     optFlags = [["help", "h"],
-<<<<<<< HEAD
-                ["resume", "r"]]
-=======
                 ["resume", "r"],
                 ["no-collector", "n"]
                 ]
->>>>>>> 2c80ceba
 
     optParameters = [["reportfile", "o", None, "report file name"],
                      ["testdeck", "i", None,
@@ -144,9 +136,6 @@
 
     def director_startup_failed(failure):
         log.err("Failed to start the director")
-<<<<<<< HEAD
-        log.exception(failure)
-=======
         r = failure.trap(errors.TorNotRunning,
                 errors.InvalidOONIBCollectorAddress)
         if r == errors.TorNotRunning:
@@ -158,16 +147,12 @@
             log.err("Invalid format for oonib collector address.")
             log.msg("Should be in the format http://<collector_address>:<port>")
             log.msg("for example: ooniprobe -c httpo://nkvphnp3p6agi5qq.onion")
->>>>>>> 2c80ceba
         reactor.stop()
 
     # Wait until director has started up (including bootstrapping Tor) before adding tess
     def post_director_start(_):
         for net_test_loader in test_list:
-<<<<<<< HEAD
-=======
             collector = global_options['collector']
->>>>>>> 2c80ceba
             test_details = net_test_loader.testDetails
 
             yaml_reporter = YAMLReporter(test_details)
@@ -180,20 +165,10 @@
                 log.msg("Reporting using collector: %s" % collector)
                 try:
                     oonib_reporter = OONIBReporter(test_details,
-<<<<<<< HEAD
-                            global_options['collector'])
-                    reporters.append(oonib_reporter)
-                except errors.InvalidOONIBCollectorAddress:
-                    log.err("Invalid format for oonib collector address.")
-                    log.msg("Should be in the format http://<collector_address>:<port>")
-                    log.msg("for example: ooniprobe -c httpo://nkvphnp3p6agi5qq.onion")
-                    sys.exit(1)
-=======
                             collector)
                     reporters.append(oonib_reporter)
                 except errors.InvalidOONIBCollectorAddress, e:
                     raise e
->>>>>>> 2c80ceba
 
             log.debug("adding callback for startNetTest")
             d.addCallback(director.startNetTest, net_test_loader, reporters)
@@ -203,10 +178,5 @@
         d.addCallback(post_director_start)
         d.addErrback(director_startup_failed)
 
-<<<<<<< HEAD
-    d.addCallback(post_director_start)
-    d.addErrback(director_startup_failed)
-=======
     reactor.callWhenRunning(start)
->>>>>>> 2c80ceba
     reactor.run()