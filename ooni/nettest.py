--- conflicted
+++ resolved
@@ -72,14 +72,8 @@
 
     @classmethod
     def __new__(cls, *args, **kwargs):
-<<<<<<< HEAD
         if hasattr(cls, "setUpClass"):
             super( NetTestAdaptor, cls ).setUpClass(cls)
-=======
-        super( NetTestAdaptor, cls ).__new__(*args, **kwargs)
-        if hasattr(cls, "setUpClass"):
-            super( NetTestAdaptor, cls ).setUpClass()
->>>>>>> 9abf23f9
         else:
             log.debug("NetTestAdaptor: constructor could not find setUpClass")
         return super( NetTestAdaptor, cls ).__new__(cls, *args, **kwargs)
