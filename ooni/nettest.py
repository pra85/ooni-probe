# -*- encoding: utf-8 -*-
#
# nettest.py
# ----------
# In here is the NetTest API definition. This is how people
# interested in writing ooniprobe tests will be specifying them
#
# :license: see included LICENSE file

import sys
import os
import itertools
import traceback
import inspect

from twisted.trial import unittest, itrial
from twisted.trial import util as txtrutil
from twisted.trial.test import skipping
from twisted.internet import defer, utils
from twisted.python import usage

from twisted.internet.error import ConnectionRefusedError, DNSLookupError, TCPTimedOutError

from ooni.utils import log

<<<<<<< HEAD
def failureToString(failure):
    """
    Given a failure instance return a string representing the kind of error
    that occurred.

    Args:

        failure: a :class:twisted.internet.error instance

    Returns:

        A string representing the HTTP response error message.
    """
    if isinstance(failure.value, ConnectionRefusedError):
        log.err("Connection refused. The backend may be down")
        string = 'connection_refused_error'

    elif isinstance(failure.value, SOCKSError):
        log.err("Sock error. The SOCKS proxy may be down")
        string = 'socks_error'

    elif isinstance(failure.value, DNSLookupError):
        log.err("DNS lookup failure")
        string = 'dns_lookup_error'

    elif isinstance(failure.value, TCPTimedOutError):
        log.err("TCP Timed Out Error")
        string = 'tcp_timed_out_error'

    elif isinstance(failure.value, ResponseNeverReceived):
        log.err("Response Never Received")
        string = 'response_never_received'
    return string

class NoPostProcessor(Exception):
    pass
=======
>>>>>>> 9688f831

class NetTestCase(object):
    """
    This is the base of the OONI nettest universe. When you write a nettest
    you will subclass this object.

    * inputs: can be set to a static set of inputs. All the tests (the methods
      starting with the "test" prefix) will be run once per input.  At every run
      the _input_ attribute of the TestCase instance will be set to the value of
      the current iteration over inputs.  Any python iterable object can be set
      to inputs.

    * inputFile: attribute should be set to an array containing the command line
      argument that should be used as the input file. Such array looks like
      this:

          ``["commandlinearg", "c", "default value" "The description"]``

      The second value of such arrray is the shorthand for the command line arg.
      The user will then be able to specify inputs to the test via:

          ``ooniprobe mytest.py --commandlinearg path/to/file.txt``

      or

          ``ooniprobe mytest.py -c path/to/file.txt``


    * inputProcessor: should be set to a function that takes as argument a
      filename and it will return the input to be passed to the test
      instance.

    * name: should be set to the name of the test.

    * author: should contain the name and contact details for the test author.
      The format for such string is as follows:

          ``The Name <email@example.com>``

    * version: is the version string of the test.

    * requiresRoot: set to True if the test must be run as root.

<<<<<<< HEAD
    * usageOptions: a subclass of twisted.python.usage.Options for processing of command line arguments
=======
    * optFlags: 
          is assigned a list of lists. Each list represents a flag
          parameter, as so:

        optFlags = [
            ['verbose', 'v', 'Makes it tell you what it doing.'],
            ['quiet', 'q', 'Be vewy vewy quiet.']]

    As you can see, the first item is the long option name (prefixed with
    '--' on the command line), followed by the short option name (prefixed with
    '-'), and the description. The description is used for the built-in handling of
    the --help switch, which prints a usage summary.

    * optParameters: 
          is much the same, except the list also contains a default value:

        optParameters = [
            ['outfile', 'O', 'outfile.log', 'Description...']]

    * usageOptions: 
          a subclass of twisted.python.usage.Options for more advanced command
          line arguments fun.

    * requiredOptions: a list containing the name of the options that are
                       required for proper running of a test.
>>>>>>> 9688f831

    * localOptions: contains the parsed command line arguments.

    Quirks:
    Every class that is prefixed with test *must* return a twisted.internet.defer.Deferred.
    """
    name = "I Did Not Change The Name"
    author = "Jane Doe <foo@example.com>"
    version = "0.0.0"

    inputs = [None]
    inputFile = None
    inputFilename = None

    report = {}
    report['errors'] = []

    usageOptions = usage.Options

    optParameters = None
<<<<<<< HEAD
    baseParameters = None
    baseFlags = None

=======
    usageOptions = None
>>>>>>> 9688f831
    requiredOptions = []
    requiresRoot = False

    localOptions = {}

    def _setUp(self):
        """This is the internal setup method to be overwritten by templates."""
        pass

    def setUp(self):
        """Place your logic to be executed when the test is being setup here."""
        pass

    def postProcessor(self, report):
        """
        Subclass this to do post processing tasks that are to occur once all
        the test methods have been called. Once per input.
        postProcessing works exactly like test methods, in the sense that
        anything that gets written to the object self.report[] will be added to
        the final test report.
        """
        raise NoPostProcessor

    def inputProcessor(self, filename=None):
        """
        You may replace this with your own custom input processor. It takes as
        input a file name.

        This can be useful when you have some input data that is in a certain
        format and you want to set the input attribute of the test to something
        that you will be able to properly process.

        For example you may wish to have an input processor that will allow you
        to ignore comments in files. This can be easily achieved like so::

            fp = open(filename)
            for x in fp.xreadlines():
                if x.startswith("#"):
                    continue
                yield x.strip()
            fp.close()

        Other fun stuff is also possible.
        """
        log.debug("Running default input processor")
        if filename:
            fp = open(filename)
            for x in fp.xreadlines():
                yield x.strip()
            fp.close()
        else:
            pass

    def _checkRequiredOptions(self):
        for required_option in self.requiredOptions:
            log.debug("Checking if %s is present" % required_option)
            if not self.localOptions[required_option]:
                raise usage.UsageError("%s not specified!" % required_option)

    def _processOptions(self):
        if self.inputFilename:
            inputProcessor = self.inputProcessor
            inputFilename = self.inputFilename
            class inputProcessorIterator(object):
                """
                Here we convert the input processor generator into an iterator
                so that we can run it twice.
                """
                def __iter__(self):
                    return inputProcessor(inputFilename)
            self.inputs = inputProcessorIterator()

        return {'inputs': self.inputs,
                'name': self.name, 'version': self.version
               }

    def __repr__(self):
        return "<%s inputs=%s>" % (self.__class__, self.inputs)

    def _abortMethod(self, reason, method=None):
        if method is None:
            test_method = self._testMethod
        else:
            test_method = getattr(self.__class__, method, False)

        if inspect.ismethod(test_method):
            method_name = test_method.im_func.func_name
            setattr(test_method, 'skip', reason)
            raise skipping.SkipTest("Aborting %s for reason: %s"
                                    % (method_name, reason) )
        else:
            log.debug("_abortMethod(): could not find method %s" % test_method)
    
    def abortInput(self, reason):
        """
        Abort the current input.
        
        @param reason: A string explaining why this test is being skipped.
        @raises: A :class:`twisted.trial.test.skipping.SkipTest <SkipTest>` 
        """
        raise skipping.SkipTest(" Reason: %s\nCurrent input: %s"
                                % (reason, self.input))

    def abortMethod(self, reason, test_method=None):
        """
        Abort all remaining inputs for the current test method.

        @param reason: A string explaining why the current test_method is
                       being skipped.
        @param test_method: (optional) The test_method to skip, defaults to
                            the currently running test_method.
        """
        return self._abortMethod(reason, test_method)

    def abortClass(self, reason='unspecified'):
        """
        Abort the entire NetTestCase class.

        @param reason: A string explaining why the class is being skipped.
        """
        log.msg("Aborting %s: %s" % (self.__class__.name, reason))
        setattr(self.__class__, 'skip', reason)<|MERGE_RESOLUTION|>--- conflicted
+++ resolved
@@ -5,6 +5,7 @@
 # In here is the NetTest API definition. This is how people
 # interested in writing ooniprobe tests will be specifying them
 #
+# :authors: Arturo Filastò, Isis Lovecruft
 # :license: see included LICENSE file
 
 import sys
@@ -23,7 +24,6 @@
 
 from ooni.utils import log
 
-<<<<<<< HEAD
 def failureToString(failure):
     """
     Given a failure instance return a string representing the kind of error
@@ -60,8 +60,6 @@
 
 class NoPostProcessor(Exception):
     pass
-=======
->>>>>>> 9688f831
 
 class NetTestCase(object):
     """
@@ -105,35 +103,7 @@
 
     * requiresRoot: set to True if the test must be run as root.
 
-<<<<<<< HEAD
     * usageOptions: a subclass of twisted.python.usage.Options for processing of command line arguments
-=======
-    * optFlags: 
-          is assigned a list of lists. Each list represents a flag
-          parameter, as so:
-
-        optFlags = [
-            ['verbose', 'v', 'Makes it tell you what it doing.'],
-            ['quiet', 'q', 'Be vewy vewy quiet.']]
-
-    As you can see, the first item is the long option name (prefixed with
-    '--' on the command line), followed by the short option name (prefixed with
-    '-'), and the description. The description is used for the built-in handling of
-    the --help switch, which prints a usage summary.
-
-    * optParameters: 
-          is much the same, except the list also contains a default value:
-
-        optParameters = [
-            ['outfile', 'O', 'outfile.log', 'Description...']]
-
-    * usageOptions: 
-          a subclass of twisted.python.usage.Options for more advanced command
-          line arguments fun.
-
-    * requiredOptions: a list containing the name of the options that are
-                       required for proper running of a test.
->>>>>>> 9688f831
 
     * localOptions: contains the parsed command line arguments.
 
@@ -154,13 +124,9 @@
     usageOptions = usage.Options
 
     optParameters = None
-<<<<<<< HEAD
     baseParameters = None
     baseFlags = None
 
-=======
-    usageOptions = None
->>>>>>> 9688f831
     requiredOptions = []
     requiresRoot = False
 
@@ -233,6 +199,8 @@
                     return inputProcessor(inputFilename)
             self.inputs = inputProcessorIterator()
 
+        self._checkRequiredOptions()
+
         return {'inputs': self.inputs,
                 'name': self.name, 'version': self.version
                }
