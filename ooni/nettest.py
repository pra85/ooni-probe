--- conflicted
+++ resolved
@@ -1,7 +1,15 @@
 # -*- encoding: utf-8 -*-
 #
-# :authors: Arturo "hellais" Filastò <art@fuffa.org>
+#     nettest.py
+# ------------------->
+#
+# :authors: Arturo "hellais" Filastò <art@fuffa.org>,
+#           Isis Lovecruft <isis@torproject.org>
 # :licence: see LICENSE
+# :copyright: 2012 Arturo Filasto, Isis Lovecruft
+# :version: 0.1.0-alpha
+#
+# <-------------------
 
 import sys
 import os
@@ -15,6 +23,7 @@
 from ooni.utils import log
 
 pyunit = __import__('unittest')
+
 
 class InputTestSuite(pyunit.TestSuite):
     """
@@ -57,120 +66,7 @@
         return result
 
 
-<<<<<<< HEAD
-        if cls._input_file:
-            try:
-                log.debug("NetTestAdaptor: __get_inputs__ Opening input file")
-                fp = open(cls._input_file)
-            except:
-                log.debug("NetTestAdaptor: __get_inputs__ Couldn't open input file")
-            else:
-                log.debug("NetTestAdaptor: __get_inputs__ Running input file processor")
-                lines = [line.strip() for line in fp.readlines()]
-                fp.close()
-
-                ## add to what we've already parsed, if any:
-                log.debug("NetTestAdaptor: __get_inputs__ Parsing lines from input file")
-                parsed.extend([cls._input_parser(ln) for ln in lines])
-        else:
-            log.debug("NetTestAdaptor: %s specified that it doesn't need inputFile."
-                      % cls._nettest_name)
-
-        return parsed
-
-    @classmethod
-    def __getopt__(cls, parseArgs=None):
-        """
-        Constuctor for a custom t.p.usage.Options class, per NetTestCase.
-
-        old code from runner.py:
-            opts = Options()
-            opts.parseOptions(config['subArgs'])
-            cls.localOptions = opts
-        """
-        if cls._testopt_params or cls._input_file:
-            if not cls._testopt_params:
-                cls._testopt_params = []
-
-            if cls._input_file:
-                cls._testopt_params.append(cls.input_file)
-
-        class NetTestOptions(usage.Options):
-            """Per NetTestCase Options class."""
-            optParameters     = cls._testopt_params
-            optFlags          = cls._testopt_flags
-            subOptions        = cls._sub_options
-            subCommands       = cls._sub_commands
-            defaultSubCommand = cls._default_subcmd
-            ## XXX i'm not sure if this part will work:
-            parseArgs         = lambda a: cls.subarg_inputs.append(a)
-
-            def opt_version(self):
-                """Display test version and exit."""
-                print "Test version: ", cls._nettest_version
-                sys.exit(0)
-
-        options = NetTestOptions()
-        return options
-
-        #if cls._input_file:
-        #    cls._input_file = cls.options[cls._input_file[0]]
-
-    @classmethod
-    def addSubArgToInputs(cls, subarg):
-        cls.subarg_inputs.append(subarg)
-
-    @classmethod
-    def buildOptions(cls, from_global):
-        log.debug("NetTestAdaptor: getTestOptions called")
-        options = cls.__getopt__()
-        log.debug("NetTestAdaptor: getTestOptions: cls.options = %s"
-                  % options)
-        options.parseOptions(from_global)
-        setattr(cls, "local_options", options)
-        log.debug("NetTestAdaptor: getTestOptions: cls.local_options = %s"
-                  % cls.local_options)
-        return options
-
-    @classmethod
-    def setUpClass(cls):
-        """
-        Create a NetTestCase. To add futher setup steps before a set of tests
-        in a TestCase instance run, create a function called 'setUp'.
-
-        Class attributes, such as `report`, `optParameters`, `name`, and
-        `author` should be overriden statically as class attributes in any
-        subclass of :class:`ooni.nettest.NetTestCase`, so that the calling
-        functions during NetTestCase class setup can handle them correctly.
-        """
-
-        log.debug("NetTestAdaptor: setUpClass called")
-
-        ## These internal inputs are for handling inputs and inputFile
-        cls._raw_inputs   = cls.__copyattr__(cls, "inputs")
-        cls._input_file   = cls.__copyattr__(cls, "inputFile")
-        cls._input_parser = cls.__copyattr__(cls, "inputParser",
-                                             alt=cls.__input_parser__)
-        cls._nettest_name = cls.__copyattr__(cls, "name", alt="NetTestAdaptor")
-
-        ## This creates a class attribute with all of the parsed inputs,
-        ## which the instance will later set to be `self.inputs`.
-        cls.parsed_inputs = cls.__get_inputs__()
-        cls.subarg_inputs = cls.__copyattr__(cls, "subarg_inputs",
-                                             alt=[])
-
-        ## XXX we should handle options generation here
-        cls._testopt_params  = cls.__copyattr__(cls, "optParameters")
-        cls._testopt_flags   = cls.__copyattr__(cls, "optFlags")
-        cls._sub_options     = cls.__copyattr__(cls, "subOptions")
-        cls._sub_commands    = cls.__copyattr__(cls, "subCommands")
-        cls._default_subcmd  = cls.__copyattr__(cls, "defaultSubCommand")
-        cls._nettest_version = cls.__copyattr__(cls, "version")
-
-class NetTestCase(NetTestAdaptor):
-=======
 class NetTestCase(unittest.TestCase):
->>>>>>> e10033c7
     """
     This is the monad of the OONI nettest universe. When you write a nettest
     you will subclass this object.
@@ -231,7 +127,7 @@
     """
     name = "I Did Not Change The Name"
     author = "Jane Doe <foo@example.com>"
-    version = "0"
+    version = "0.0.0"
 
     inputs = [None]
     inputFile = None
@@ -269,32 +165,6 @@
 
     def getOptions(self):
         log.debug("Getting options for test")
-<<<<<<< HEAD
-
-        if self.local_options:
-            log.debug("NetTestCase: getOptions: self.local_options=%s"
-                      % str(self.local_options))
-        else:
-            log.debug("could not find cls.localOptions!")
-
-        ret= {'inputs': self.parsed_inputs,
-              'name': self.name,
-              'version': self.version}
-        log.debug("%s" % ret)
-
-        # if options:
-        #     return options
-        # else:
-        #     ## is this safe to do? it might turn Hofstaeder...
-        #     return self.__dict__
-        ####################
-        ## original return
-        ####################
-        #return {'inputs': self.inputs,
-        #        'name': self.name,
-        #        'version': self.version}
-    '''
-=======
         if self.inputFile:
             try:
                 assert isinstance(self.inputFile, str)
@@ -315,6 +185,5 @@
                 'name': self.name,
                 'version': self.version}
 
->>>>>>> e10033c7
     def __repr__(self):
         return "<%s inputs=%s>" % (self.__class__, self.inputs)
