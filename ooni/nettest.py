--- conflicted
+++ resolved
@@ -504,17 +504,15 @@
 
         self.state = NetTestState(self.done)
     
-<<<<<<< HEAD
+    def __str__(self):
+        return ' '.join(tc.name for tc, _ in self.testCases)
+    
     def doneNetTest(self, result):
         print "Summary for %s" % self.testDetails['test_name']
         print "------------" + "-"*len(self.testDetails['test_name'])
         for test_class in self.testClasses:
             test_instance = test_class()
             test_instance.displaySummary(self.summary)
-=======
-    def __str__(self):
-        return ' '.join(tc.name for tc, _ in self.testCases)
->>>>>>> 064f3e5e
 
     def doneReport(self, report_results):
         """
