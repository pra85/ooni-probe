--- conflicted
+++ resolved
@@ -189,17 +189,6 @@
 
     def createReport(self, test_name,
             test_version, report_header):
-
-<<<<<<< HEAD
-        test_details = {'start_time': otime.utcTimeNow(),
-                        'probe_asn': client_geodata['asn'],
-                        'probe_cc': client_geodata['countrycode'],
-                        'probe_ip': client_geodata['ip'],
-                        'test_name': options['name'],
-                        'test_version': options['version'],
-                        }
-        self.writeReportEntry(test_details)
-=======
         url = self.backend_url + '/new'
         software_version = '0.0.1'
 
@@ -223,7 +212,6 @@
         d = getTestDetails(options)
         d.addCallback(gotDetails)
         return d
->>>>>>> 9e7cf8c3
 
     def writeReportEntry(self, entry, test_id=None):
         if not test_id:
@@ -247,15 +235,6 @@
                     self._newReportCreated)
         return d
 
-<<<<<<< HEAD
-    def allDone(self):
-        log.debug("allDone: Finished running all tests")
-        self.finish()
-        try:
-            reactor.stop()
-        except:
-            pass
-        return None
 
 
 class OONIBReporter(OReporter):
@@ -308,5 +287,3 @@
         d.addCallback(gotDetails)
         # XXX handle errors
         return d
-=======
->>>>>>> 9e7cf8c3
