--- conflicted
+++ resolved
@@ -27,10 +27,7 @@
 
 
 from ooni.errors import InvalidOONIBCollectorAddress
-<<<<<<< HEAD
-=======
 from ooni.errors import ReportNotCreated, ReportAlreadyClosed
->>>>>>> a62e36d4
 
 from ooni import otime
 from ooni.utils import geodata, pushFilenameStack
@@ -185,13 +182,7 @@
             log.msg("Report already exists with filename %s" % report_path)
             pushFilenameStack(report_path)
 
-<<<<<<< HEAD
-        log.debug("Creating %s" % report_path)
-        self._stream = open(report_path, 'w+')
-
-=======
         self.report_path = report_path
->>>>>>> a62e36d4
         OReporter.__init__(self, test_details)
 
     def _writeln(self, line):
@@ -223,12 +214,9 @@
         """
         Writes the report header and fire callbacks on self.created
         """
-<<<<<<< HEAD
-=======
         log.debug("Creating %s" % self.report_path)
         self._stream = open(self.report_path, 'w+')
 
->>>>>>> a62e36d4
         self._writeln("###########################################")
 
         self._writeln("# OONI Probe Report for %s (%s)" % (self.testDetails['test_name'],
