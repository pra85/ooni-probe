# -*- encoding: utf-8 -*-
#
# net.py
# --------
# OONI utilities for network infrastructure and hardware.
#
# :authors: Isis Lovecruft, Arturo Filasto
# :version: 0.0.1-pre-alpha
# :license: (c) 2012 Isis Lovecruft, Arturo Filasto
#           see attached LICENCE file

import sys
import socket
from random import randint

from ipaddr import IPAddress
from zope.interface import implements
from twisted.internet import protocol, defer
from twisted.internet import threads, reactor
from twisted.web.iweb import IBodyProducer

from ooni.utils import log, txscapy
from ooni.utils import PermissionsError

#if sys.platform.system() == 'Windows':
#    import _winreg as winreg


userAgents = [
    ("Mozilla/5.0 (Windows; U; Windows NT 5.1; en-GB; rv:1.8.1.6) Gecko/20070725 Firefox/2.0.0.6", "Firefox 2.0, Windows XP"),
    ("Mozilla/4.0 (compatible; MSIE 7.0; Windows NT 5.1)", "Internet Explorer 7, Windows Vista"),
    ("Mozilla/4.0 (compatible; MSIE 7.0; Windows NT 5.1; .NET CLR 1.1.4322; .NET CLR 2.0.50727; .NET CLR 3.0.04506.30)", "Internet Explorer 7, Windows XP"),
    ("Mozilla/4.0 (compatible; MSIE 6.0; Windows NT 5.1; .NET CLR 1.1.4322)", "Internet Explorer 6, Windows XP"),
    ("Mozilla/4.0 (compatible; MSIE 5.0; Windows NT 5.1; .NET CLR 1.1.4322)", "Internet Explorer 5, Windows XP"),
    ("Opera/9.20 (Windows NT 6.0; U; en)", "Opera 9.2, Windows Vista"),
    ("Opera/9.00 (Windows NT 5.1; U; en)", "Opera 9.0, Windows XP"),
    ("Mozilla/4.0 (compatible; MSIE 6.0; Windows NT 5.1; en) Opera 8.50", "Opera 8.5, Windows XP"),
    ("Mozilla/4.0 (compatible; MSIE 6.0; Windows NT 5.1; en) Opera 8.0", "Opera 8.0, Windows XP"),
    ("Mozilla/4.0 (compatible; MSIE 6.0; MSIE 5.5; Windows NT 5.1) Opera 7.02 [en]", "Opera 7.02, Windows XP"),
    ("Mozilla/5.0 (Windows; U; Windows NT 5.1; en-US; rv:1.7.5) Gecko/20060127 Netscape/8.1", "Netscape 8.1, Windows XP")
    ]

class UnsupportedPlatform(Exception):
    """Support for this platform is not currently available."""

class IfaceError(Exception):
    """Could not find default network interface."""

<<<<<<< HEAD
class PermissionsError(SystemExit):
    """This test requires admin or root privileges to run. Exiting..."""

PLATFORMS = {'LINUX': sys.platform.startswith("linux"),
             'OPENBSD': sys.platform.startswith("openbsd"),
             'FREEBSD': sys.platform.startswith("freebsd"),
             'NETBSD': sys.platform.startswith("netbsd"),
             'DARWIN': sys.platform.startswith("darwin"),
             'SOLARIS': sys.platform.startswith("sunos"),
             'WINDOWS': sys.platform.startswith("win32")}


=======
>>>>>>> 9688f831
class StringProducer(object):
    implements(IBodyProducer)

    def __init__(self, body):
        self.body = body
        self.length = len(body)

    def startProducing(self, consumer):
        consumer.write(self.body)
        return defer.succeed(None)

    def pauseProducing(self):
        pass

    def stopProducing(self):
        pass

class BodyReceiver(protocol.Protocol):
    def __init__(self, finished):
        self.finished = finished
        self.data = ""

    def dataReceived(self, bytes):
        self.data += bytes

    def connectionLost(self, reason):
        self.finished.callback(self.data)

<<<<<<< HEAD
def getSystemResolver():
    """
    XXX implement a function that returns the resolver that is currently
    default on the system.
    """
=======
def capturePackets(pcap_filename):
    from scapy.all import sniff
    global stop_packet_capture
    stop_packet_capture = False

    def stopCapture():
        # XXX this is a bit of a hack to stop capturing packets when we close
        # the reactor. Ideally we would want to be able to do this
        # programmatically, but this requires some work on implementing
        # properly the sniff function with deferreds.
        global stop_packet_capture
        stop_packet_capture = True

    def writePacketToPcap(pkt):
        from scapy.all import utils
        pcapwriter = txscapy.TXPcapWriter(pcap_filename, append=True)
        pcapwriter.write(pkt)
        if stop_packet_capture:
            sys.exit(1)
    d = threads.deferToThread(sniff, lfilter=writePacketToPcap)
    reactor.addSystemEventTrigger('before', 'shutdown', stopCapture)
    return d
>>>>>>> 9688f831

def getClientPlatform(platform_name=None):
    for name, test in PLATFORMS.items():
        if not platform_name or platform_name.upper() == name:
            if test:
                return name, test

def getPosixIfaces():
    from twisted.internet.test import _posixifaces
    log.msg("Attempting to discover network interfaces...")
    ifaces = _posixifaces._interfaces()
    ifup = tryInterfaces(ifaces)
    return ifup

def getWindowsIfaces():
    from twisted.internet.test import _win32ifaces
    log.msg("Attempting to discover network interfaces...")
    ifaces = _win32ifaces._interfaces()
    ifup = tryInterfaces(ifaces)
    return ifup

def getIfaces(platform_name=None):
    """
    Determines if the client's OS is Windows or Posix based, and then calls
    the appropriate function for retrieving interfaces.
    """
    client, test = getClientPlatform(platform_name)
    if client:
        if client == ('LINUX' or 'DARWIN') or client[-3:] == 'BSD':
            return getPosixIfaces()
        elif client == 'WINDOWS':
            return getWindowsIfaces()
        ## XXX fixme figure out how to get iface for Solaris
        else:
            return None
    else:
        raise UnsupportedPlatform

def randomFreePort(addr="127.0.0.1"):
    """
    Args:

        addr (str): the IP address to attempt to bind to.

    Returns an int representing the free port number at the moment of calling

    Note: there is no guarantee that some other application will attempt to
    bind to this port once this function has been called.
    """
    free = False
    while not free:
        port = randint(1024, 65535)
        s = socket.socket()
        try:
            s.bind((addr, port))
            free = True
        except:
            pass
        s.close()
    return port


def checkInterfaces(ifaces=None, timeout=1):
    """
    Check given network interfaces to see that they can send and receive
    packets. This is similar to :func:`getDefaultIface`, except that function
    only retrieves the name of the interface which is associated with the LAN,
    whereas this function validates tx/rx capabilities.

    @param ifaces:
        (optional) A dictionary in the form of ifaces['if_name'] = 'if_addr'.
    @param timeout:
        An integer specifying the number of seconds to timeout if
        no reply is received for our pings.
    """
    try:
        from scapy.all import IP, ICMP
        from scapy.all import sr1   ## we want this check to be blocking
    except:
        log.msg(("Scapy required: www.secdev.org/projects/scapy"))

    ifup = {}
    if not ifaces:
        log.debug("checkInterfaces(): no interfaces specified!")
        return None

    for iface in ifaces:
        for ifname, ifaddr in iface:
            log.debug("checkInterfaces(): testing iface {} by pinging"
                      + " local address {}".format(ifname, ifaddr))
            try:
                pkt = IP(dst=ifaddr)/ICMP()
                ans, unans = sr(pkt, iface=ifname, timeout=5, retry=3)
            except Exception, e:
                raise PermissionsError if e.find("Errno 1") else log.err(e)
            else:
                if ans.summary():
                    log.debug("checkInterfaces(): got answer on interface %s"
                             + ":\n%s".format(ifname, ans.summary()))
                    ifup.update(ifname, ifaddr)
                else:
                    log.debug("Interface test packet was unanswered:\n%s"
                             % unans.summary())
    if len(ifup) > 0:
        log.msg("Discovered working network interfaces: %s" % ifup)
        return ifup
    else:
        raise IfaceError

def getNonLoopbackIfaces(platform_name=None):
    """
    Get the iface names of all client network interfaces which are not
    the loopback interface, regardless of whether they route to internal
    or external networks.

    @param platform_name: (optional) The client interface, if known. Should
        be given precisely as listed in ooni.utils.net.PLATFORMS.
    @return: A list of strings of non-loopback iface names.
    """
    try:
        ifaces = getIfaces(platform_name)
    except UnsupportedPlatform, up:
        log.err(up)

    if not ifaces:
        log.msg("Unable to discover network interfaces...")
        return None
    else:
        found = [{i[0]: i[2]} for i in ifaces if i[0] != 'lo']
        log.debug("getNonLoopbackIfaces: Found non-loopback interfaces: %s"
                  % found)
        try:
            interfaces = checkInterfaces(found)
        except IfaceError, ie:
            log.err(ie)
            return None
        else:
            return interfaces

<<<<<<< HEAD
=======
def getNetworksFromRoutes():
    """
    Get the networks this client is current on from the kernel routing table.
    Each network is returned as a :class:`ipaddr.IPNetwork`, with the
    network range as the name of the network, i.e.:

        network.compressed = '127.0.0.1/32'
        network.netmask = IPv4Address('255.0.0.0')
        network.ipaddr = IPv4Address('127.0.0.1')
        network.gateway = IPv4Address('0.0.0.0')
        network.iface = 'lo'

    This is mostly useful for retrieving the default network interface in a
    portable manner, though it could be used to conduct local network checks
    for things like rogue DHCP servers, or perhaps test that the clients NAT
    router is not the mistakenly the source of a perceived censorship event.

    @return: A list of :class:`ipaddr.IPNetwork` objects with routing table
             information.
    """
    from scapy.all import conf, ltoa, read_routes
    from ipaddr    import IPNetwork, IPAddress

    conf.verb = 0     # Hide the warnings
    networks = []
    for nw, nm, gw, iface, addr in read_routes():
        n = IPNetwork( ltoa(nw) )
        (n.netmask, n.gateway, n.ipaddr) = [ IPAddress(x) for x in
                                             [nm, gw, addr] ]
        n.iface = iface
        if not n.compressed in networks:
            networks.append(n)
    return networks

def getDefaultIface():
    """
    Get the client's default network interface.

    @return: A string containing the name of the default working interface.
    @raise IfaceError: If no working interface is found.
    """
    networks = getNetworksFromRoutes()
    for net in networks:
        if net.is_private:
            return net.iface
    raise IfaceError
>>>>>>> 9688f831

def getLocalAddress():
    """
    Get the rfc1918 IP address of the default working network interface.

    @return: The properly-formatted, validated, local IPv4/6 address of the
             client's default working network interface.
    """
    default_iface = getDefaultIface()
    return default_iface.ipaddr
<<<<<<< HEAD
=======

def checkIPandPort(raw_ip, raw_port):
    """
    Check that IP and Port are a legitimate address and portnumber.

    @return: The validated ip and port, else None.
    """
    try:
        port = int(raw_port)
        assert port in xrange(1, 65535), "Port out of range."
        ip = IPAddress(raw_ip)    ## either IPv4 or IPv6
    except Exception, e:
        log.err(e)
        return
    else:
        return ip.compressed, port
>>>>>>> 9688f831
<|MERGE_RESOLUTION|>--- conflicted
+++ resolved
@@ -18,6 +18,7 @@
 from twisted.internet import protocol, defer
 from twisted.internet import threads, reactor
 from twisted.web.iweb import IBodyProducer
+from scapy.all import utils
 
 from ooni.utils import log, txscapy
 from ooni.utils import PermissionsError
@@ -25,6 +26,13 @@
 #if sys.platform.system() == 'Windows':
 #    import _winreg as winreg
 
+PLATFORMS = {'LINUX': sys.platform.startswith("linux"),
+             'OPENBSD': sys.platform.startswith("openbsd"),
+             'FREEBSD': sys.platform.startswith("freebsd"),
+             'NETBSD': sys.platform.startswith("netbsd"),
+             'DARWIN': sys.platform.startswith("darwin"),
+             'SOLARIS': sys.platform.startswith("sunos"),
+             'WINDOWS': sys.platform.startswith("win32")}
 
 userAgents = [
     ("Mozilla/5.0 (Windows; U; Windows NT 5.1; en-GB; rv:1.8.1.6) Gecko/20070725 Firefox/2.0.0.6", "Firefox 2.0, Windows XP"),
@@ -40,27 +48,13 @@
     ("Mozilla/5.0 (Windows; U; Windows NT 5.1; en-US; rv:1.7.5) Gecko/20060127 Netscape/8.1", "Netscape 8.1, Windows XP")
     ]
 
+
 class UnsupportedPlatform(Exception):
     """Support for this platform is not currently available."""
 
 class IfaceError(Exception):
     """Could not find default network interface."""
 
-<<<<<<< HEAD
-class PermissionsError(SystemExit):
-    """This test requires admin or root privileges to run. Exiting..."""
-
-PLATFORMS = {'LINUX': sys.platform.startswith("linux"),
-             'OPENBSD': sys.platform.startswith("openbsd"),
-             'FREEBSD': sys.platform.startswith("freebsd"),
-             'NETBSD': sys.platform.startswith("netbsd"),
-             'DARWIN': sys.platform.startswith("darwin"),
-             'SOLARIS': sys.platform.startswith("sunos"),
-             'WINDOWS': sys.platform.startswith("win32")}
-
-
-=======
->>>>>>> 9688f831
 class StringProducer(object):
     implements(IBodyProducer)
 
@@ -89,36 +83,11 @@
     def connectionLost(self, reason):
         self.finished.callback(self.data)
 
-<<<<<<< HEAD
 def getSystemResolver():
     """
     XXX implement a function that returns the resolver that is currently
     default on the system.
     """
-=======
-def capturePackets(pcap_filename):
-    from scapy.all import sniff
-    global stop_packet_capture
-    stop_packet_capture = False
-
-    def stopCapture():
-        # XXX this is a bit of a hack to stop capturing packets when we close
-        # the reactor. Ideally we would want to be able to do this
-        # programmatically, but this requires some work on implementing
-        # properly the sniff function with deferreds.
-        global stop_packet_capture
-        stop_packet_capture = True
-
-    def writePacketToPcap(pkt):
-        from scapy.all import utils
-        pcapwriter = txscapy.TXPcapWriter(pcap_filename, append=True)
-        pcapwriter.write(pkt)
-        if stop_packet_capture:
-            sys.exit(1)
-    d = threads.deferToThread(sniff, lfilter=writePacketToPcap)
-    reactor.addSystemEventTrigger('before', 'shutdown', stopCapture)
-    return d
->>>>>>> 9688f831
 
 def getClientPlatform(platform_name=None):
     for name, test in PLATFORMS.items():
@@ -128,6 +97,7 @@
 
 def getPosixIfaces():
     from twisted.internet.test import _posixifaces
+
     log.msg("Attempting to discover network interfaces...")
     ifaces = _posixifaces._interfaces()
     ifup = tryInterfaces(ifaces)
@@ -135,6 +105,7 @@
 
 def getWindowsIfaces():
     from twisted.internet.test import _win32ifaces
+
     log.msg("Attempting to discover network interfaces...")
     ifaces = _win32ifaces._interfaces()
     ifup = tryInterfaces(ifaces)
@@ -258,8 +229,6 @@
         else:
             return interfaces
 
-<<<<<<< HEAD
-=======
 def getNetworksFromRoutes():
     """
     Get the networks this client is current on from the kernel routing table.
@@ -306,7 +275,6 @@
         if net.is_private:
             return net.iface
     raise IfaceError
->>>>>>> 9688f831
 
 def getLocalAddress():
     """
@@ -317,8 +285,6 @@
     """
     default_iface = getDefaultIface()
     return default_iface.ipaddr
-<<<<<<< HEAD
-=======
 
 def checkIPandPort(raw_ip, raw_port):
     """
@@ -334,5 +300,4 @@
         log.err(e)
         return
     else:
-        return ip.compressed, port
->>>>>>> 9688f831
+        return ip.compressed, port