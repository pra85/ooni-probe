PyYAML>=3.10
Twisted>=12.2.0
argparse>=1.2.1
distribute>=0.6.24
docutils>=0.9.1
ipaddr>=2.1.10
pyOpenSSL>=0.13
pygeoip>=0.2.5
txtorcon>=0.7
txsocksx>=0.0.2
Pyrex
<<<<<<< HEAD
cyclone>=1.1
#
=======
parsley>=1.1

# Taken from the versions required by twisted 13.0.0 (latest)
transaction>=1.1.1
zope.component>=3.5
zope.event>=3.5
zope.interface>=3.6

>>>>>>> 3f9035f8
# This is a Tor Project mirror with valid SSL/TLS certs that is stable and fast
# Originally fetched from the hg repo on secdev.org:
#   https://hg.secdev.org/scapy/archive/tip.zip#egg=scapy
# Mirrored on Tor's webserver:
# This should be scapy>=2.2.0, but pip does not like it
https://people.torproject.org/~ioerror/src/mirrors/ooniprobe/scapy-02-25-2013-tip.zip
# This was 'dnspython>=1.10.0' above until it failed to download many times.
# Originally fetched from dnspython but it timed out often:
#   http://www.dnspython.org/kits/1.10.0/dnspython-1.10.0.zip
# Mirrored on Tor's webserver:
# This should be the below, but pip does not like it.
dnspython>=1.10.0
https://people.torproject.org/~ioerror/src/mirrors/ooniprobe/dnspython-1.10.0.zip<|MERGE_RESOLUTION|>--- conflicted
+++ resolved
@@ -9,10 +9,6 @@
 txtorcon>=0.7
 txsocksx>=0.0.2
 Pyrex
-<<<<<<< HEAD
-cyclone>=1.1
-#
-=======
 parsley>=1.1
 
 # Taken from the versions required by twisted 13.0.0 (latest)
@@ -21,7 +17,6 @@
 zope.event>=3.5
 zope.interface>=3.6
 
->>>>>>> 3f9035f8
 # This is a Tor Project mirror with valid SSL/TLS certs that is stable and fast
 # Originally fetched from the hg repo on secdev.org:
 #   https://hg.secdev.org/scapy/archive/tip.zip#egg=scapy
